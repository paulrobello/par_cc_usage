--- conflicted
+++ resolved
@@ -1627,16 +1627,10 @@
 
     settings_path = Path.home() / ".claude" / "settings.json"
 
-<<<<<<< HEAD
-    # Check if settings file exists
-    if not settings_path.exists():
-        console.print(f"[red]Claude Code settings.json not found at {settings_path}[/red]")
-=======
     # Check if .claude directory exists
     claude_dir = Path.home() / ".claude"
     if not claude_dir.exists():
         console.print("[red]Claude Code directory not found at ~/.claude/[/red]")
->>>>>>> fd91b549
         console.print("[yellow]Please ensure Claude Code is installed and has been run at least once.[/yellow]")
         return
 
@@ -1703,12 +1697,8 @@
 
     # Check if settings file exists
     if not settings_path.exists():
-<<<<<<< HEAD
-        console.print(f"[red]Claude Code settings.json not found at {settings_path}[/red]")
-=======
         console.print("[yellow]Claude Code settings.json not found at ~/.claude/settings.json[/yellow]")
         console.print("[cyan]Nothing to uninstall.[/cyan]")
->>>>>>> fd91b549
         return
 
     # Create backup
