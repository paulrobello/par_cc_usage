"""PAR CC Usage - Claude Code usage tracking tool."""

<<<<<<< HEAD
__version__ = "0.12.2"
=======
__version__ = "0.13.0"
>>>>>>> fd91b549
<|MERGE_RESOLUTION|>--- conflicted
+++ resolved
@@ -1,7 +1,3 @@
 """PAR CC Usage - Claude Code usage tracking tool."""
 
-<<<<<<< HEAD
-__version__ = "0.12.2"
-=======
-__version__ = "0.13.0"
->>>>>>> fd91b549
+__version__ = "0.13.0"